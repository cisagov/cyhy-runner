"""
This is the setup module for the cyhy-runner project.

Based on:

- https://packaging.python.org/distributing/
- https://github.com/pypa/sampleproject/blob/master/setup.py
- https://blog.ionelmc.ro/2014/05/25/python-packaging/#the-structure
"""

# Standard Python Libraries
from glob import glob
from os.path import basename, splitext

# Third-Party Libraries
from setuptools import setup


def readme():
    """Read in and return the contents of the project's README.md file."""
    with open("README.md", encoding="utf-8") as f:
        return f.read()


def package_vars(version_file):
    """Read in and return the variables defined by the version_file."""
    pkg_vars = {}
    with open(version_file) as f:
        exec(f.read(), pkg_vars)  # nosec
    return pkg_vars


setup(
    name="cyhy-runner",
    # Versions should comply with PEP440
    version=package_vars("src/cyhy_runner/_version.py")["__version__"],
    description="Job runner daemon for Cyber Hygiene remote scanners",
    long_description=readme(),
    long_description_content_type="text/markdown",
    # NCATS "homepage"
    url="https://www.us-cert.gov/resources/ncats",
    # The project's main homepage
    download_url="https://github.com/cisagov/cyhy-runner",
    # Author details
    author="Cyber and Infrastructure Security Agency",
    author_email="ncats@hq.dhs.gov",
    license="License :: CC0 1.0 Universal (CC0 1.0) Public Domain Dedication",
    # See https://pypi.python.org/pypi?%3Aaction=list_classifiers
    classifiers=[
        # How mature is this project? Common values are
        #   3 - Alpha
        #   4 - Beta
        #   5 - Production/Stable
        "Development Status :: 5 - Production/Stable",
        # Indicate who your project is intended for
        "Intended Audience :: Developers",
        # Pick your license as you wish (should match "license" above)
        "License :: CC0 1.0 Universal (CC0 1.0) Public Domain Dedication",
        # Specify the Python versions you support here. In particular, ensure
        # that you indicate whether you support Python 2, Python 3 or both.
<<<<<<< HEAD
        "Programming Language :: Python :: 2",
        # Py3 is not yet supported on this project
        # "Programming Language :: Python :: 3",
        # "Programming Language :: Python :: 3.6",
        # "Programming Language :: Python :: 3.7",
        # "Programming Language :: Python :: 3.8",
=======
        "Programming Language :: Python :: 3",
        "Programming Language :: Python :: 3.6",
        "Programming Language :: Python :: 3.7",
        "Programming Language :: Python :: 3.8",
        "Programming Language :: Python :: 3.9",
>>>>>>> 62b3de68
    ],
    python_requires=">=3.6",
    # What does your project relate to?
    keywords="cyhy",
    # packages=find_packages(where="src"),
    packages=["cyhy_runner"],
    package_dir={"": "src"},
    py_modules=[splitext(basename(path))[0] for path in glob("src/*.py")],
    include_package_data=True,
    install_requires=[
        "docopt >= 0.6.2",
        "lockfile >= 0.9.1",
        "python-daemon >= 1.6",
        "requests >= 2.13",
        "setuptools >= 24.2.0",
        "schema",
    ],
    extras_require={
        "test": [
            "pre-commit",
            # coveralls 1.11.0 added a service number for calls from
            # GitHub Actions. This caused a regression which resulted in a 422
            # response from the coveralls API with the message:
            # Unprocessable Entity for url: https://coveralls.io/api/v1/jobs
            # 1.11.1 fixed this issue, but to ensure expected behavior we'll pin
            # to never grab the regression version.
            "coveralls != 1.11.0",
            "coverage",
            "pytest-cov",
            "pytest",
        ]
    },
    # Conveniently allows one to run the CLI tool as `example`
    entry_points={"console_scripts": ["cyhy-runner = cyhy_runner.cyhy_runner:main"]},
)<|MERGE_RESOLUTION|>--- conflicted
+++ resolved
@@ -58,20 +58,11 @@
         "License :: CC0 1.0 Universal (CC0 1.0) Public Domain Dedication",
         # Specify the Python versions you support here. In particular, ensure
         # that you indicate whether you support Python 2, Python 3 or both.
-<<<<<<< HEAD
-        "Programming Language :: Python :: 2",
-        # Py3 is not yet supported on this project
-        # "Programming Language :: Python :: 3",
-        # "Programming Language :: Python :: 3.6",
-        # "Programming Language :: Python :: 3.7",
-        # "Programming Language :: Python :: 3.8",
-=======
         "Programming Language :: Python :: 3",
         "Programming Language :: Python :: 3.6",
         "Programming Language :: Python :: 3.7",
         "Programming Language :: Python :: 3.8",
         "Programming Language :: Python :: 3.9",
->>>>>>> 62b3de68
     ],
     python_requires=">=3.6",
     # What does your project relate to?
